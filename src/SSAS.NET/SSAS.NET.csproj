--- conflicted
+++ resolved
@@ -1,4 +1,3 @@
-<<<<<<< HEAD
 <Project Sdk="Microsoft.NET.Sdk.Web">
 
   <PropertyGroup>
@@ -48,56 +47,4 @@
     </PackageReference>
   </ItemGroup>
 
-</Project>
-=======
-<Project Sdk="Microsoft.NET.Sdk.Web">
-
-  <PropertyGroup>
-    <PackageId>SSAS.NET</PackageId>
-    <PackageVersion>1.0.0-beta.7</PackageVersion>
-    <Author>Opdex</Author>
-    <Company>Opdex</Company>
-    <Title>Stratis Signature Authentication</Title>
-    <Description>Components used for the implementation of Stratis Signature Auth Specification.</Description>
-    <PackageReadmeFile>README.md</PackageReadmeFile>
-    <PackageTags>Stratis;Strax;Cirrus</PackageTags>
-    <PackageLicenseExpression>MIT</PackageLicenseExpression>
-    <PackageProjectUrl>https://github.com/Opdex/SSAS</PackageProjectUrl>
-    <RepositoryUrl>https://github.com/Opdex/SSAS.NET</RepositoryUrl>
-    <RepositoryType>git</RepositoryType>
-    <RepositoryBranch>main</RepositoryBranch>
-    <PublishRepositoryUrl>true</PublishRepositoryUrl>
-    <IncludeSymbols>true</IncludeSymbols>
-    <SymbolPackageFormat>snupkg</SymbolPackageFormat>
-    <EmbedUntrackedSources>true</EmbedUntrackedSources> 
-  </PropertyGroup>
-
-  <PropertyGroup>
-    <TargetFrameworks>netcoreapp3.1;net5.0;net6.0</TargetFrameworks>
-    <IsPackable>true</IsPackable>
-    <OutputType>Library</OutputType>
-  </PropertyGroup>
-
-  <PropertyGroup Condition="'$(TF_BUILD)' == 'true'">
-    <ContinuousIntegrationBuild>true</ContinuousIntegrationBuild>
-  </PropertyGroup>
-
-  <PropertyGroup>
-    <GenerateDocumentationFile>true</GenerateDocumentationFile>
-    <NoWarn>$(NoWarn);1591</NoWarn>
-  </PropertyGroup>
-
-  <ItemGroup>
-    <None Include="../../README.md" Pack="true" PackagePath="\" />
-  </ItemGroup>
-  
-
-  <ItemGroup>
-    <PackageReference Include="Microsoft.SourceLink.GitHub" Version="1.1.1">
-      <IncludeAssets>runtime; build; native; contentfiles; analyzers; buildtransitive</IncludeAssets>
-      <PrivateAssets>all</PrivateAssets>
-    </PackageReference>
-  </ItemGroup>
-
-</Project>
->>>>>>> 39aa16dc
+</Project>